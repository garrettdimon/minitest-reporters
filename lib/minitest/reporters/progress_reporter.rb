--- conflicted
+++ resolved
@@ -16,21 +16,15 @@
 
       INFO_PADDING = 2
 
-<<<<<<< HEAD
-      def initialize(backtrace_filter = BacktraceFilter.default_filter)
-        @backtrace_filter = backtrace_filter
-=======
-      def initialize(options={})
-        unless options.is_a?(Hash)
-          warn "Please use :backtrace_filter => filter instead of passing filter directly"
-          options = {:backtrace_filter => options}
+      def initialize(options = {})
+        if options.is_a?(Hash)
+          @backtrace_filter = options.fetch(:backtrace_filter, BacktraceFilter.default_filter)
+          @detailed_skip = options.fetch(:detailed_skip, true)
+        else
+          warn "Please use :backtrace_filter => filter instead of passing in the filter directly."
+          @backtrace_filter = options
+          @detailed_skip = true
         end
-
-        @options = {
-          :backtrace_filter => MiniTest::BacktraceFilter.default_filter,
-          :detailed_skip => true
-        }.merge(options)
->>>>>>> 001320a6
       end
 
       def before_suites(suites, type)
@@ -57,12 +51,14 @@
 
       def skip(suite, test, test_runner)
         @color = YELLOW unless @color == RED
-        if @options[:detailed_skip]
+
+        if @detailed_skip
           print(yellow { 'SKIP' })
           print_test_with_time(suite, test)
           puts
           puts
         end
+
         increment
       end
 
@@ -109,7 +105,7 @@
       def print_info(e)
         e.message.each_line { |line| puts pad(line) }
 
-        trace = @options[:backtrace_filter].filter(e.backtrace)
+        trace = @backtrace_filter.filter(e.backtrace)
         trace.each { |line| puts pad(line) }
       end
 
